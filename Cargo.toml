--- conflicted
+++ resolved
@@ -36,22 +36,16 @@
 anyhow = "1.0"
 bincode = {version = "1.3", optional = true}
 bitvec = "1.0"
-<<<<<<< HEAD
-crusti_app_helper = {path = "local_crates/crusti_app_helper-v0.1"}
+chrono = "0.4.19"
+clap = "2.33.3"
+fern = { version = "0.6.0", features = ["colored"] }
+log = "0.4.20"
 mpi = {version = "0.8", optional = true}
 rayon = "1.10"
 rug = "1.22"
 rustc-hash = "1.1"
 serde = {version = "1.0", optional = true}
+sysinfo = "0.30"
 
 [features]
-mpi = ["dep:bincode", "dep:mpi", "dep:serde", "rug/serde"]
-=======
-chrono = "0.4.19"
-clap = "2.33.3"
-fern = { version = "0.6.0", features = ["colored"] }
-log = "0.4.20"
-rug = "1.22"
-rustc-hash = "1.1"
-sysinfo = "0.30"
->>>>>>> e88626aa
+mpi = ["dep:bincode", "dep:mpi", "dep:serde", "rug/serde"]