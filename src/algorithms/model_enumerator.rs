--- conflicted
+++ resolved
@@ -347,16 +347,7 @@
         n_vars: Option<usize>,
         hide_free_vars: bool,
     ) {
-<<<<<<< HEAD
-        let mut ddnnf = D4Reader::read(str_ddnnf.as_bytes()).unwrap();
-=======
-        let sort = |v: &mut Vec<Vec<isize>>| {
-            v.iter_mut().for_each(|m| m.sort_unstable());
-            v.sort_unstable();
-        };
-        sort(&mut expected);
         let mut ddnnf = D4Reader::default().read(str_ddnnf.as_bytes()).unwrap();
->>>>>>> e88626aa
         if let Some(n) = n_vars {
             ddnnf.update_n_vars(n);
         }
