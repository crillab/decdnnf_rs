--- conflicted
+++ resolved
@@ -1,14 +1,7 @@
 use anyhow::{anyhow, Context, Result};
-<<<<<<< HEAD
-use crusti_app_helper::{info, warn, Arg, ArgMatches};
-use decdnnf_rs::{
-    BottomUpTraversal, CheckingVisitor, CheckingVisitorData, D4Reader, DecisionDNNF, Literal,
-};
-=======
 use clap::{Arg, ArgMatches};
 use decdnnf_rs::{D4Reader, DecisionDNNF, DecisionDNNFChecker, Literal};
 use log::{info, warn};
->>>>>>> e88626aa
 use std::{
     fs::{self, File},
     io::BufReader,
@@ -84,29 +77,4 @@
         print!(" {l}");
     }
     println!(" 0");
-<<<<<<< HEAD
-}
-
-pub(crate) fn print_warnings_and_errors(checking_data: &CheckingVisitorData) -> anyhow::Result<()> {
-    for w in checking_data.get_warnings() {
-        warn!("{w}");
-    }
-    if let Some(e) = checking_data.get_error() {
-        Err(anyhow!("{e}"))
-    } else {
-        Ok(())
-    }
-}
-
-pub fn read_and_check_input_ddnnf(
-    arg_matches: &crusti_app_helper::ArgMatches<'_>,
-) -> anyhow::Result<DecisionDNNF> {
-    let ddnnf = read_input_ddnnf(arg_matches)?;
-    let traversal_visitor = Box::<CheckingVisitor>::default();
-    let traversal_engine = BottomUpTraversal::new(traversal_visitor);
-    let checking_data = traversal_engine.traverse(&ddnnf);
-    print_warnings_and_errors(&checking_data)?;
-    Ok(ddnnf)
-=======
->>>>>>> e88626aa
 }