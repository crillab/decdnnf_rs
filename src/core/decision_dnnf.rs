use crate::FreeVariables;
use anyhow::{anyhow, Result};
use std::{
    fmt::{Debug, Display},
    ops::Index,
    str::FromStr,
    sync::OnceLock,
};

/// A structure representing a literal.
///
/// Internal, a literal has a variable index and a polarity.
/// The variable indices begin at 0.
///
/// Such literals can be built from DIMACS representations using the [`From`] trait for isize.
/// When a literal is displayed, the DIMACS representation is used.
///
/// # Example
///
/// ```
/// use decdnnf_rs::Literal;
///
/// let l = Literal::from(1);
/// assert_eq!(0, l.var_index());
/// assert!(l.polarity());
/// assert_eq!(0, l.flip().var_index());
/// assert!(!l.flip().polarity());
/// assert_eq!("1", format!("{l}"));
/// ```
#[derive(Copy, Clone, PartialEq, Eq)]
pub struct Literal(usize);

impl Literal {
    /// Returns the variable index.
    /// Variable indices begin at 0.
    #[must_use]
    pub fn var_index(&self) -> usize {
        self.0 >> 1
    }

    /// Returns the polarity of the literal.
    ///
    /// This function returns `true` for the positive literal and `false` for the negative one.
    #[must_use]
    pub fn polarity(&self) -> bool {
        self.0 & 1 == 0
    }

    /// Returns the literal with the same variable index but the opposite polarity.
    #[must_use]
    pub fn flip(&self) -> Literal {
        Literal(self.0 ^ 1)
    }

    /// Sets the current literal polarity to false.
    ///
    /// This has no effect if the literal has already a false polarity.
    pub fn set_negative(&mut self) {
        self.0 |= 1;
    }
}

impl From<isize> for Literal {
    fn from(value: isize) -> Self {
        let mut u = (value.unsigned_abs() - 1) << 1;
        if value < 0 {
            u |= 1;
        }
        Literal(u)
    }
}

impl From<Literal> for isize {
    fn from(l: Literal) -> Self {
        let abs = isize::try_from(l.var_index() + 1).unwrap();
        if l.polarity() {
            abs
        } else {
            -abs
        }
    }
}

impl Display for Literal {
    fn fmt(&self, f: &mut std::fmt::Formatter<'_>) -> std::fmt::Result {
        if !self.polarity() {
            write!(f, "-")?;
        }
        write!(f, "{}", self.var_index() + 1)
    }
}

impl Debug for Literal {
    fn fmt(&self, f: &mut std::fmt::Formatter<'_>) -> std::fmt::Result {
        write!(f, "{self}")
    }
}

/// A Decision-DNNF node.
///
/// Note that there aren't literal nodes: they are encoded as arcs targeting true nodes and propagated literals.
#[derive(Debug)]
pub enum Node {
    /// A conjunction node, associated with the edges to its children.
    And(Vec<EdgeIndex>),
    /// A disjunction node, associated with the edges to its children.
    Or(Vec<EdgeIndex>),
    /// A true node.
    True,
    /// A false node.
    False,
}

impl Node {
    pub(crate) fn add_edge(&mut self, index: EdgeIndex) -> Result<()> {
        match self {
            Node::And(v) | Node::Or(v) => v.push(index),
            Node::False | Node::True => return Err(anyhow!("cannot add an edge from a leaf node")),
        };
        Ok(())
    }
}

impl FromStr for Node {
    type Err = anyhow::Error;

    fn from_str(s: &str) -> Result<Self, Self::Err> {
        match s {
            "a" => Ok(Node::And(Vec::new())),
            "o" => Ok(Node::Or(Vec::new())),
            "t" => Ok(Node::True),
            "f" => Ok(Node::False),
            _ => Err(anyhow!("cannot build a DNNF node from {s}")),
        }
    }
}

/// An edge targets a node and propagates literals, in the spirit of recent [d4](https://github.com/crillab/d4) versions.
#[derive(Debug)]
pub struct Edge {
    target: NodeIndex,
    propagated: Vec<Literal>,
}

impl Edge {
    /// Returns the target of the edge.
    #[must_use]
    pub fn target(&self) -> NodeIndex {
        self.target
    }

    /// Returns the literals propagated by the edge.
    #[must_use]
    pub fn propagated(&self) -> &[Literal] {
        &self.propagated
    }

    pub(crate) fn from_raw_data(target: NodeIndex, propagated: Vec<Literal>) -> Self {
        Self { target, propagated }
    }
}

/// A Decision-DNNF formula.
///
/// Decision-DNNF formulas (formerly defined as _Decision Graphs_) were defined here:
///
/// Hélène Fargier, Pierre Marquis:
/// [On the Use of Partially Ordered Decision Graphs in Knowledge Compilation and Quantified Boolean Formulae.](http://www.cril.univ-artois.fr/~marquis/fargier-marquis-aaai06.pdf) AAAI 2006: 42-47
///
/// Decision-DNNFs are built by readers; see e.g. [`D4Reader`](crate::D4Reader).
#[derive(Debug)]
pub struct DecisionDNNF {
    n_vars: usize,
    nodes: NodeVec,
    edges: EdgeVec,
    free_vars: OnceLock<FreeVariables>,
}

impl DecisionDNNF {
    pub(crate) fn from_raw_data(n_vars: usize, nodes: Vec<Node>, edges: Vec<Edge>) -> Self {
        Self {
            n_vars,
            nodes: NodeVec(nodes),
            edges: EdgeVec(edges),
            free_vars: OnceLock::new(),
        }
    }

    /// Updates the number of variables.
    ///
    /// The new number must be higher than the current number of variables.
    /// This function is useful when you load a Decision DNNF in which the last variables are free; in this case, the formula itself is not sufficient to deduce the real number of variables.
    /// For example, when considering the trivial, true, Decision-DNNF, the formula resumes to the `true` constant  whatever the number of variables.
    /// Calling this function indicates real number of variables this formula relies on.
    ///
    /// # Panics
    ///
    /// This function panics if the new number of variables is lower than the current.
    pub fn update_n_vars(&mut self, n_vars: usize) {
        assert!(
            n_vars >= self.n_vars,
            "cannot reduce the number of variables"
        );
        self.n_vars = n_vars;
    }

    /// Returns the number of variables involved in this Decision-DNNF.
    ///
    /// In case the number of variables was updated by a call to [`update_n_vars`](Self::update_n_vars), then the updated value is returned.
    #[must_use]
    pub fn n_vars(&self) -> usize {
        self.n_vars
    }

    pub(crate) fn nodes(&self) -> &NodeVec {
        &self.nodes
    }

    /// Returns the number of nodes of the formula.
    #[must_use]
    pub fn n_nodes(&self) -> usize {
        self.nodes.as_slice().len()
    }

    pub(crate) fn edges(&self) -> &EdgeVec {
        &self.edges
    }

<<<<<<< HEAD
    /// Returns the free variables.
    ///
    /// See [`FreeVariables`] for more information.
    pub fn free_vars(&self) -> &FreeVariables {
        self.free_vars.get_or_init(|| FreeVariables::compute(self))
=======
    /// Returns the number of edges of the formula.
    #[must_use]
    pub fn n_edges(&self) -> usize {
        self.edges.as_slice().len()
>>>>>>> e88626aa
    }
}

macro_rules! index_type {
    ($type_name:ident, $index_name:ident, $vec_index_name:ident) => {
        #[doc = concat!("An index type dedicated to [`", stringify!($type_name), "`] objects.")]
        #[derive(Copy, Clone, Debug, PartialEq, Eq)]
        pub struct $index_name(usize);

        impl From<usize> for $index_name {
            fn from(value: usize) -> Self {
                $index_name(value)
            }
        }

        impl From<$index_name> for usize {
            fn from(value: $index_name) -> Self {
                value.0
            }
        }

        #[doc = concat!("A vector of [`", stringify!($type_name), "`] objects.")]
        #[derive(Debug)]
        pub struct $vec_index_name(Vec<$type_name>);

        impl $vec_index_name {
            #[doc = concat!("Returns a ", stringify!($vec_index_name), " as a slice of [`", stringify!($type_name), "`].")]
            #[allow(dead_code)]
            #[must_use]
            pub fn as_slice(&self) -> &[$type_name] {
                &self.0
            }
        }

        impl Index<usize> for $vec_index_name {
            type Output = $type_name;

            fn index(&self, index: usize) -> &Self::Output {
                &self.0[index]
            }
        }

        impl Index<$index_name> for $vec_index_name {
            type Output = $type_name;

            fn index(&self, index: $index_name) -> &Self::Output {
                &self.0[usize::from(index)]
            }
        }
    };
}

index_type!(Edge, EdgeIndex, EdgeVec);
index_type!(Node, NodeIndex, NodeVec);<|MERGE_RESOLUTION|>--- conflicted
+++ resolved
@@ -226,18 +226,17 @@
         &self.edges
     }
 
-<<<<<<< HEAD
+    /// Returns the number of edges of the formula.
+    #[must_use]
+    pub fn n_edges(&self) -> usize {
+        self.edges.as_slice().len()
+    }
+
     /// Returns the free variables.
     ///
     /// See [`FreeVariables`] for more information.
     pub fn free_vars(&self) -> &FreeVariables {
         self.free_vars.get_or_init(|| FreeVariables::compute(self))
-=======
-    /// Returns the number of edges of the formula.
-    #[must_use]
-    pub fn n_edges(&self) -> usize {
-        self.edges.as_slice().len()
->>>>>>> e88626aa
     }
 }
 
